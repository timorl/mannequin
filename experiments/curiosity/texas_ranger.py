--- conflicted
+++ resolved
@@ -156,13 +156,6 @@
                     ),
                 plot=plot_tagged_trajs
             )
-<<<<<<< HEAD
-    MAX_MOTIVATION = 3
-    motivation = MAX_MOTIVATION
-=======
-    MAX_BOREDOM = 3
-    boredom = MAX_BOREDOM
->>>>>>> 19b45d37
 
     agentOpt = None
 
