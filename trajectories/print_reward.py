--- conflicted
+++ resolved
@@ -1,5 +1,4 @@
 
-<<<<<<< HEAD
 from .get_reward import get_reward
 
 def print_reward(trajs, *,
@@ -10,17 +9,7 @@
     if episode is None:
         episode = np.sum
 
-    avg = get_reward(trajs, episode=np.sum, episodes=np.mean)
-=======
-import numpy as np
-
-from .episode_accumulate_reward import episode_accumulate_reward
-
-def print_reward(trajs, *, max_value, label="Reward/episode:", reward_accumulator=np.sum):
-    import numpy as np
-
-    avg = np.mean([t[0][2] for t in episode_accumulate_reward(trajs, reward_accumulator)])
->>>>>>> 056c5da8
+    avg = get_reward(trajs, episode=episode, episodes=np.mean)
 
     info = "%s %10.2f" % (label, avg)
     bar = max(0.0, min(1.0, abs(avg) / abs(max_value)))
